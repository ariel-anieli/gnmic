--- conflicted
+++ resolved
@@ -26,12 +26,9 @@
 	"time"
 
 	"github.com/google/gnxi/utils/xpath"
-<<<<<<< HEAD
 	grpc_prometheus "github.com/grpc-ecosystem/go-grpc-prometheus"
-=======
 	"github.com/karimra/gnmiClient/outputs"
 	_ "github.com/karimra/gnmiClient/outputs/all"
->>>>>>> 16e2ad97
 	"github.com/manifoldco/promptui"
 	"github.com/openconfig/gnmi/proto/gnmi"
 	"github.com/prometheus/client_golang/prometheus"
@@ -83,7 +80,6 @@
 				polledSubsChan[targets[i].Address] = make(chan struct{})
 			}
 		}
-<<<<<<< HEAD
 
 		reg := prometheus.NewRegistry()
 		reg.MustRegister(prometheus.NewGoCollector())
@@ -100,21 +96,14 @@
 			}
 		}()
 		defer httpServer.Close()
-
+		outs, err := getOutputs()
+		if err != nil {
+			return err
+		}
 		wg := new(sync.WaitGroup)
 		wg.Add(len(targets))
 		for _, target := range targets {
-			go subRequest(ctx, subscReq, target, wg, polledSubsChan, waitChan, grpcMetrics)
-=======
-		outs, err := getOutputs()
-		if err != nil {
-			return err
-		}
-		wg := new(sync.WaitGroup)
-		wg.Add(len(targets))
-		for _, target := range targets {
-			go subRequest(ctx, subscReq, target, wg, polledSubsChan, waitChan, outs)
->>>>>>> 16e2ad97
+			go subRequest(ctx, subscReq, target, wg, polledSubsChan, waitChan, grpcMetrics, outs)
 		}
 		if subscReq.GetSubscribe().Mode == gnmi.SubscriptionList_POLL {
 			addresses := make([]string, len(targets))
@@ -162,12 +151,9 @@
 	wg *sync.WaitGroup,
 	polledSubsChan map[string]chan struct{},
 	waitChan chan struct{},
-<<<<<<< HEAD
 	clientMetrics *grpc_prometheus.ClientMetrics,
+	outs []outputs.Output,
 ) {
-=======
-	outs []outputs.Output) {
->>>>>>> 16e2ad97
 	defer wg.Done()
 	conn, err := createGrpcConn(ctx, target.Address, clientMetrics)
 	if err != nil {
