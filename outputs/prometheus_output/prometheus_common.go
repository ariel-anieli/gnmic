--- conflicted
+++ resolved
@@ -155,15 +155,7 @@
 		nts := &NamedTimeSeries{
 			Name: tsName,
 			TS: &prompb.TimeSeries{
-<<<<<<< HEAD
-				Labels: append(tsLabels,
-					prompb.Label{
-						Name:  labels.MetricName,
-						Value: tsName,
-					}),
-=======
 				Labels: tsLabelsWithName,
->>>>>>> 45f48da4
 				Samples: []prompb.Sample{
 					{
 						Value:     fv,
